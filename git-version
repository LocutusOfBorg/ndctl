--- conflicted
+++ resolved
@@ -19,11 +19,7 @@
 	fi
 }
 
-<<<<<<< HEAD
-DEF_VER=71.1
-=======
 DEF_VER=72
->>>>>>> 25062cf3
 
 LF='
 '
